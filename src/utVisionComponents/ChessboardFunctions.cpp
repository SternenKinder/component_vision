/*
 * Ubitrack - Library for Ubiquitous Tracking
 * Copyright 2006, Technische Universitaet Muenchen, and individual
 * contributors as indicated by the @authors tag. See the 
 * copyright.txt in the distribution for a full listing of individual
 * contributors.
 *
 * This is free software; you can redistribute it and/or modify it
 * under the terms of the GNU Lesser General Public License as
 * published by the Free Software Foundation; either version 2.1 of
 * the License, or (at your option) any later version.
 *
 * This software is distributed in the hope that it will be useful,
 * but WITHOUT ANY WARRANTY; without even the implied warranty of
 * MERCHANTABILITY or FITNESS FOR A PARTICULAR PURPOSE. See the GNU
 * Lesser General Public License for more details.
 *
 * You should have received a copy of the GNU Lesser General Public
 * License along with this software; if not, write to the Free
 * Software Foundation, Inc., 51 Franklin St, Fifth Floor, Boston, MA
 * 02110-1301 USA, or see the FSF site: http://www.fsf.org.
 */


/**
 * @ingroup vision_components
 * @file
 * Finding the edges of a chessboard in an image
 *
 * @author Daniel Muhra <muhra@in.tum.de>
 * @author Christian Waechter <christian.waechter@in.tum.de>
 */

// std
#include <fstream>
#include <sstream>

// OpenCV
#include <utVision/Image.h>
#include <opencv/cv.h>
 
// boost
#include <boost/scoped_array.hpp>
 
#include <utDataflow/Component.h>
#include <utDataflow/PushConsumer.h>
#include <utDataflow/PullConsumer.h>
#include <utDataflow/PushSupplier.h>
#include <utDataflow/ComponentFactory.h>
#include <utMeasurement/Measurement.h>
#include <utMath/Vector.h>
#include <utUtil/Exception.h>

//Log4Ccpp
#include <log4cpp/Category.hh>
static log4cpp::Category& logger( log4cpp::Category::getInstance( "Ubitrack.Vision.ChessboardFunctions" ) );
namespace Ubitrack { namespace Vision {

/**
 * @ingroup vision_components
 * Chessboard detection component.
 * This class contains a chessboard detection implemented as a \c TriggerComponent.
 *
 * @par Input Ports
 * PushConsumer< Measurement
Measurement::ImageMeasurement > of name "Input", accepts only greyscale images
 *
 * @par Output Ports
 * PushSupplier<Measurement::PositionList2> with name "Output".
 * PushSupplier<ImageMeasurement> with name "DebugImage".
 *
 * @par Configuration
 * \c chessBoardHeight: number of edges the chessboard has (height). 
 * \c chessBoardWidth: number of edges the chessboard has (width).
 * \c Debug: if set to 1, image output is enabled.
 *
 * @par Operation
 * The component returns an vector of 2D coordinates which represents the edges of an given chessboard
 *
 * @par Example Configuration
 * \verbatim 
<Pattern name="ChessBoardTracking" id="someId">
	<Input>
		<Node name="ChessBoard" id="someId">
			<Attribute name="chessBoardHeight" value="6"/>
			<Attribute name="chessBoardWidth" value="7"/>
			<Attribute name="chessBoardWidth" value="0.025"/>
		</Node>
		<Node name="ImagePlane" id="someId2"/>
		<Node name="Intrinsic" id="someId3"/>
		<Node name="Distortion" id="someId4"/>
		<Edge name="Image" source="ChessBoard" destination="ImagePlane" pattern-ref="..." edge-ref="..."/>
		<Edge name="Intrinsic" source="ImagePlane" destination="Intrinsic" pattern-ref="..." edge-ref="..."/>
		<Edge name="Distortion" source="ImagePlane" destination="Distortion" pattern-ref="..." edge-ref="..."/>
	</Input>
	<Output>
		<Node name="Values" id="someId5"/>
		<Node name="Consumer" id="someId6"/>
		<Edge name="Output" source="Values" destination="Consumer"/>
	</Output>
	<DataflowConfiguration>
		<UbitrackLib class="ChessBoardTracking"/>
	</DataflowConfiguration>
</Pattern> 
\endverbatim
 */
class ChessboardFunctionsComponent
	: public Dataflow::Component
{
public:
	/**
	 * Standard component constructor.
	 *
	 * @param sName Unique name of the component.
	 * @param cfg ComponentConfiguration containing all configuration.
	 */
	ChessboardFunctionsComponent( const std::string& sName, boost::shared_ptr< Graph::UTQLSubgraph > pCfg )
		: Dataflow::Component( sName )
		, m_grid_type( 0 )
		, m_width( -1 )
		, m_height( -1 )
		, m_sizeX( 0.025f )
		, m_sizeY( 0.025f )
		, m_edges( 0 )
		, m_scaleFactor( 0 )
		, m_inPort( "Image", *this, boost::bind( &ChessboardFunctionsComponent::pushImage, this, _1 ) )
		, m_intrinsicPort( "Intrinsic", *this )
		, m_distortionPort( "Distortion", *this )
		// the old files ChessBoardDetection and ChessBoardTracking used the same name "Output" for their different Output Ports
		// thats why here is a distinction for the name
		, m_outPosePort( ( 0 == pCfg->m_DataflowClass.compare( 0, 18, "ChessBoardTracking" )  ) ? "Output" : "Pose", *this )
<<<<<<< HEAD
		, m_outPositionsPort( ( 0 == pCfg->m_DataflowClass.compare( 0, 19, "ChessBoardDetection" )  ) ? "Output" : "Corners2D", *this )
=======
		, m_outPoints2DPort( ( 0 == pCfg->m_DataflowClass.compare( 0, 19, "ChessBoardDetection" )  ) ? "Output" : "Corners", *this )
		, m_outPoints3DPort(  "Corners3D", *this )
>>>>>>> c89853c6
		, m_debugPort( "DebugImage", *this )
		
    {
		if(	0 == pCfg->m_DataflowClass.compare( 0, 19, "ChessBoardDetection" ) )
			LOG4CPP_ERROR( logger, "ChessBoardDetection is a deprecated Component.\nPlease switch to the newer ChessboardFunctions Component and use the according pattern." );
			
		if(	0 == pCfg->m_DataflowClass.compare( 0, 18, "ChessBoardTracking" ) )
			LOG4CPP_ERROR( logger, "ChessBoardTracking is a deprecated Component.\nPlease switch to the newer ChessboardFunctions Component and use the according pattern." );

		// get height and width attributes from ChessBoard node
		Graph::UTQLSubgraph::NodePtr pCbNode = pCfg->getNode( "ChessBoard" );
		pCbNode->getAttributeData( "chessBoardHeight", m_height );
		pCbNode->getAttributeData( "chessBoardWidth", m_width );
		if ( pCbNode->hasAttribute( "gridtype" ) ) // chosse the type of the calibration grid
		{
			if( pCbNode->getAttributeString( "gridtype" ) == "chessboard" ) //also the default value
				m_grid_type = 0;
			if( pCbNode->getAttributeString( "gridtype" ) == "circularsymmetric" )	
				m_grid_type = 1;
			if( pCbNode->getAttributeString( "gridtype" ) == "circularasymmetric" )	
				m_grid_type = 2;
		}		
		
		if ( m_height <= 0 || m_width <= 0  )
			UBITRACK_THROW( "Chessboard nodes has no valid chessBoardHeight, chessBoardWidth" );
		
		if ( pCbNode->hasAttribute( "xAxisLength" ) ) // overall size of xAxis
			pCbNode->getAttributeData( "xAxisLength", m_sizeX );
		m_sizeX /= ( m_width - 1 );
			
		if ( pCbNode->hasAttribute( "yAxisLength" ) ) // overall size of yAxis
			pCbNode->getAttributeData( "yAxisLength", m_sizeY );
		m_sizeY /= ( m_height - 1 );
		
		if ( pCbNode->hasAttribute( "chessBoardSize" ) ) // old parameters override new ones
		{
			pCbNode->getAttributeData( "chessBoardSize", m_sizeX );
			pCbNode->getAttributeData( "chessBoardSize", m_sizeY );
		}

		if ( m_sizeY < 0 || m_sizeX < 0 )
			UBITRACK_THROW( "Chessboard node has no chessBoardSize, yAxisLength or xAxisLength attribute" );

		// prepare the object points, that always stay fix
		m_edges = m_height * m_width;

		objPoints.reset( new float[ 3 * m_edges ] );
		for( int i = 0; i < m_edges ; ++i )
		{
			objPoints[ 3 * i + 0 ] = static_cast< float >( i % m_width ) * m_sizeX;
			objPoints[ 3 * i + 1 ] = static_cast< float >( i / m_width ) * m_sizeY;
			objPoints[ 3 * i + 2 ] = 0.0;
		}
		
		if ( pCbNode->hasAttribute( "scaleFactor" ) ) // scalefactor for smaller images
			pCbNode->getAttributeData( "scaleFactor", m_scaleFactor );
		
    }

	/** Method that computes the result. */
	void pushImage( const Measurement::ImageMeasurement& img )
	{
		boost::scoped_array< CvPoint2D32f > corners( new CvPoint2D32f[ m_edges ] );
		
		int found;
		int pattern_was_found;
		if( m_scaleFactor > 0 )
		{
			/**
			Problem: cvFindChessboardCorners takes ages on large images.
			Idea: Shrink image for corner detection and do the subpixel refinement on the
			original fullsize image.
			m_scaleFactor is optional, but when specified the image is shrinked m_scaleFactor -times.
			CW@2013-06-11: there is also the shrink image component doing a similar job.
			however, I leave this in here, just changed the code to use the already existing image function
			*/
			Vision::Image::Ptr tmpa = img->Clone();
			for( int i( 0 ) ; i < m_scaleFactor; ++i ) 
				tmpa = tmpa->PyrDown();
			pattern_was_found = cvFindChessboardCorners( *tmpa, cvSize( m_width, m_height ) , corners.get(), &found, CV_CALIB_CB_ADAPTIVE_THRESH );

			// Rescale 2d measurements to original image size
			for( int i=0; i<m_edges; i++ )
			{
				corners[ i ].x *= 1<<m_scaleFactor;
				corners[ i ].y *= 1<<m_scaleFactor;
			}
		}
		else  // m_scaleFactor == 0
		{
#if CV_MAJOR_VERSION > 1 && CV_MINOR_VERSION > 2
			cv::Mat calib_image( *img, false );
			
			std::vector< cv::Point2f > centers; //( CvPoint2D32f == cv::Point2f )
			centers.reserve( m_edges ); //allocate some space for the values
			
			switch( m_grid_type ) //switch for correct detection method
			{
			case 0:
				pattern_was_found = cv::findChessboardCorners( calib_image, cvSize( m_width, m_height ), centers );
				break;
			case 1:
				pattern_was_found = cv::findCirclesGrid( calib_image, cvSize( m_width, m_height ), centers, cv::CALIB_CB_SYMMETRIC_GRID );
				break;
			case 2:
				pattern_was_found = cv::findCirclesGrid( calib_image, cvSize( m_width, m_height ), centers, cv::CALIB_CB_ASYMMETRIC_GRID );
				break;
			default:
				LOG4CPP_ERROR( logger, "The type of the calibration grid is not specified correctly." );
			}
			//assgin the values to the other array again -> will get better with c++11
			if( pattern_was_found )
				for( int i( 0 ); i < m_edges; ++i )
					corners[ i ] = centers[ i ];
				
#else
			pattern_was_found = cvFindChessboardCorners( *img, cvSize( m_width, m_height ) , corners.get(), &found, CV_CALIB_CB_ADAPTIVE_THRESH );
#endif
		}
		
		
		if( pattern_was_found && found == m_edges )
		{
			cvFindCornerSubPix( *img, corners.get(), m_edges, cvSize( 10, 10 ), cvSize( -1, -1 ), cvTermCriteria( CV_TERMCRIT_ITER, 10, 0.1f ) );

			/** copies all values into OpenCV compatible formats */
			boost::scoped_array< float > imgPoints( new float[ 2 * m_edges ] );
			CvMat image_points = cvMat ( m_edges, 2, CV_32F, imgPoints.get() );
			CvMat object_points = cvMat ( m_edges, 3, CV_32F, objPoints.get() );

			if( img->origin ) // == IPL_ORIGIN_BL
			{
				LOG4CPP_DEBUG( logger, "Origin flag set" );
				
				for( int i = 0; i < m_edges ; ++i )
				{
					imgPoints[ 2 * i     ] = corners[ i ].x;
					imgPoints[ 2 * i + 1 ] = corners[ i ].y;
				}
			}
			else // == IPL_ORIGIN_TL
			{
				LOG4CPP_DEBUG( logger, "Origin flag NOT set, mirror y-coordinates" );
				
				for( int i = 0; i < m_edges ; ++i )
				{
					/* Commented out by Peter Keitler on 23.11.2011:
					It is enough here to flip the y-coordinates (as the two lines below do). 
					OpenCV takes care of providing the proper sequence
					of points already! This does not depend on the origin of the image, but on the physical layout of the
					checkerboard. If the latter is unique, as e.g. for 5x7 checkerboards, then the first detected
					corner will always reside in the same checkerboard corner, regardless imaging parameters, and 
					corners will always be detected row-by-row. */
					/*
					CW@2013-06-11 still the problem exists that whenever you use the chessboard for tracking it will
					result in a different pose for the chessboard depending on the image orientation.
					If you want to have the chessboard-origin always at the same chessboard corner uncomment the following code:
					*/
					
					/*
					int index = ( m_height - 1 ) * m_width - i + ( ( i % m_width ) << 1 );
					//equivalent to:
					// int index = ( m_height - ( i / m_width ) - 1 ) * m_width + ( i % m_width );
					// int index = ( m_height * m_width - m_width - i ) + ( i % m_width ) + ( i % m_width );
					// int index = ( m_height - 1 ) * m_width - i + ( i % m_width ) + ( i % m_width );
					// int index = ( m_height - 1 ) * m_width - i + 2 * ( i % m_width );
				
					imgPoints[ 2 * index     ] = corners[ i ].x;
					imgPoints[ 2 * index + 1 ] = ( img->height - 1 - corners[ i ].y );
					*/
					
					imgPoints[ 2 * i     ] = corners[ i ].x;
					imgPoints[ 2 * i + 1 ] = img->height - 1 - corners[ i ].y;
					
					LOG4CPP_TRACE( logger, "point: " << corners[i].x << ", " << corners[i].y );
				}
			}
			
			if( m_outPoints2DPort.isConnected() )
			{
				std::vector< Math::Vector< 2 > > positions;
				positions.reserve( m_edges );
				for( int i = 0; i < m_edges; ++i )
					positions.push_back( Math::Vector< 2 >( imgPoints[ 2*i ], imgPoints[ 2*i+1 ] ) );

				m_outPoints2DPort.send( Measurement::PositionList2( img.time(), positions ) );
			}
			
			if( m_outPoints3DPort.isConnected() )
			{
				std::vector< Math::Vector< 3 > > positions;
				
				positions.reserve( m_edges );
				for( int i = 0; i < m_edges; ++i )
					positions.push_back( Math::Vector< 3 >( objPoints[ 2*i ], objPoints[ 2*i+1 ], objPoints[ 2*i+2 ] ) );

				m_outPoints3DPort.send( Measurement::PositionList( img.time(), positions ) );
			}
			
			if( m_outPosePort.isConnected() )
			{
				float disVal[4];
				CvMat distortion_coeffs = cvMat( 4, 1, CV_32FC1, disVal );
				try
				{
					Math::Vector< 4 > distortion = *m_distortionPort.get( img.time() );
					disVal[ 0 ] = static_cast< float > ( distortion( 0 ) );
					disVal[ 1 ] = static_cast< float > ( distortion( 1 ) );
					disVal[ 2 ] = static_cast< float > ( distortion( 2 ) );
					disVal[ 3 ] = static_cast< float > ( distortion( 3 ) );
				}
				catch( const Ubitrack::Util::Exception& )
				{
					disVal[ 0 ] = disVal[ 1 ] = disVal[ 2 ] = disVal[ 3 ] = 0.0f;
				}
				
				float intrVal[9];
				CvMat intrinsic_matrix = cvMat ( 3, 3, CV_32FC1, intrVal );
				try
				{
					// compensate for left-handed OpenCV coordinate frame
					Math::Matrix< 3, 3 > intrinsic =  *m_intrinsicPort.get( img.time() );
					intrVal[ 0 ] = static_cast< float > ( intrinsic( 0, 0 ) );
					intrVal[ 1 ] = static_cast< float > ( intrinsic( 0, 1 ) );
					intrVal[ 2 ] = static_cast< float > ( intrinsic( 0, 2 ) ) * -1.0f ;
					intrVal[ 3 ] = static_cast< float > ( intrinsic( 1, 0 ) );
					intrVal[ 4 ] = static_cast< float > ( intrinsic( 1, 1 ) );
					intrVal[ 5 ] = static_cast< float > ( intrinsic( 1, 2 ) ) * -1.0f ;
					intrVal[ 6 ] = static_cast< float > ( intrinsic( 2, 0 ) );
					intrVal[ 7 ] = static_cast< float > ( intrinsic( 2, 1 ) );
					intrVal[ 8 ] = static_cast< float > ( intrinsic( 2, 2 ) ) * -1.0f ;
				}
				catch( const Ubitrack::Util::Exception& )
				{
					intrVal[ 0 ] = intrVal[ 4 ] = 650.0f;
					intrVal[ 2 ] = static_cast< float > ( ( img->width - 1 ) >> 2 );
					intrVal[ 5 ] = static_cast< float > ( ( img->height - 1 ) >> 2 );
					intrVal[ 8 ] = 1.0f;
					intrVal[ 1 ] = intrVal[ 3 ] = intrVal[ 6 ] = intrVal[ 7 ] = 0.0f;
				}

				// Commented out by Peter Keitler on Sept 6, 2011:
				// This statement is redundant as 2D coordinates are flipped above, already
				// (see code directly after cvFindCornerSubPix() )
				/*
				// compensate if origin==0
				if ( !( img->origin ) )
				{
					intrVal[5] = img->height - 1 - intrVal[5];
					disVal[2] *= -1.0;
				}
				*/

				/** rotation and translation vectors for OpenCV  output */
				float m_current_rot_vector[3];	
				CvMat current_rot_vec = cvMat( 1, 3, CV_32FC1, m_current_rot_vector );
				
				float m_current_translation_vector[3];	
				CvMat current_trans_vec = cvMat (3, 1, CV_32FC1, m_current_translation_vector);

				/** actual computation */
				cvFindExtrinsicCameraParams2(
							&object_points,
							&image_points,
							&intrinsic_matrix,
							&distortion_coeffs,
							&current_rot_vec,
							&current_trans_vec);


				/** convert rotation vector into a matrix */
				float m_current_rotation_matrix[9];
				CvMat current_rot_mat = cvMat ( 3, 3, CV_32FC1, m_current_rotation_matrix);
				
				cvRodrigues2( &current_rot_vec , &current_rot_mat);

				/** copying into Ubitrack formats */
				double rot_mat[ 9 ];

				for( int i = 0; i < 9; ++i )
					rot_mat[ i ] = double( m_current_rotation_matrix[ i ] ); 

				/** conversion to right-handed coordinate-system */
				Math::Vector< 3 > trans( m_current_translation_vector[0], m_current_translation_vector[1], -m_current_translation_vector[2] );
				Math::Matrix< 3, 3 > rot( rot_mat );
				
				rot( 2, 0 ) = - rot( 2, 0 );
				rot( 2, 1 ) = - rot( 2, 1 );
				rot( 0, 2 ) = - rot( 0, 2 );
				rot( 1, 2 ) = - rot( 1, 2 );

				Math::Pose pose( Math::Quaternion(rot), trans );
				
				m_outPosePort.send( Measurement::Pose( img.time(), pose ) );
			}
		}
		
		// debug image
		if( m_debugPort.isConnected() )
		{
			boost::shared_ptr< Image > debugImg;

			if( img->nChannels == 1 )
				debugImg = img->CvtColor( CV_GRAY2RGB, 3 );
			else
				debugImg = img->Clone();
				
			debugImg->origin = img->origin; // it should not flip.....
			
			cvDrawChessboardCorners( *debugImg, cvSize( m_width, m_height ), corners.get(), m_edges, pattern_was_found );

			m_debugPort.send( Measurement::ImageMeasurement( img.time(), debugImg ) );
		}
    }

protected:	

	/** specifies the type of the grid (corners, (asymetric-)circles */
	int m_grid_type;
	
	/** number of inner corners in x-direction ( equals width or rows ) */
	int m_width;
	
	/** number of inner corners in y-direction ( equals height or columns ) */
	int m_height;
	
	/** stepsize in x-direction ( equals width or rows ) */
	float m_sizeX;
	
	/** stepsize in y-direction ( equals height or columns ) */
	float m_sizeY;
	
	/** number of inner corners */
	int m_edges;

	/** number of pyrDown before chessboard detection */
	int m_scaleFactor;
	
	/** the chessboard's object points */
	boost::scoped_array< float > objPoints;
	
	/** Image to search for chessboard corners. */
	Dataflow::PushConsumer< Measurement::ImageMeasurement > m_inPort;
	
	/** Intrinsic matrix for chessboard tracking*/
	Dataflow::PullConsumer< Measurement::Matrix3x3 > m_intrinsicPort;
	
	/** distortion parameters for chessboard tracking */
	Dataflow::PullConsumer< Measurement::Vector4D > m_distortionPort;
	
	/** pose of the calibration board */
	Dataflow::PushSupplier< Measurement::Pose > m_outPosePort;
	
	/** Chessboard Corners in image coordinates */
	Dataflow::PushSupplier< Measurement::PositionList2 > m_outPoints2DPort;
	
	/** Chessboard Corners in object coordinates */
	Dataflow::PushSupplier< Measurement::PositionList > m_outPoints3DPort;
	
	/** Image for debugging purposes */
	Dataflow::PushSupplier< Measurement::ImageMeasurement > m_debugPort;
};


UBITRACK_REGISTER_COMPONENT( Dataflow::ComponentFactory* const cf )
{
	cf->registerComponent< ChessboardFunctionsComponent > ( "ChessboardFunctions" );
	//Deprecated, just for compatibility:
	cf->registerComponent< ChessboardFunctionsComponent > ( "ChessBoardTracking" );
	cf->registerComponent< ChessboardFunctionsComponent > ( "ChessBoardDetection" );	
}

} } // namespace Ubitrack::Components<|MERGE_RESOLUTION|>--- conflicted
+++ resolved
@@ -129,12 +129,8 @@
 		// the old files ChessBoardDetection and ChessBoardTracking used the same name "Output" for their different Output Ports
 		// thats why here is a distinction for the name
 		, m_outPosePort( ( 0 == pCfg->m_DataflowClass.compare( 0, 18, "ChessBoardTracking" )  ) ? "Output" : "Pose", *this )
-<<<<<<< HEAD
-		, m_outPositionsPort( ( 0 == pCfg->m_DataflowClass.compare( 0, 19, "ChessBoardDetection" )  ) ? "Output" : "Corners2D", *this )
-=======
 		, m_outPoints2DPort( ( 0 == pCfg->m_DataflowClass.compare( 0, 19, "ChessBoardDetection" )  ) ? "Output" : "Corners", *this )
 		, m_outPoints3DPort(  "Corners3D", *this )
->>>>>>> c89853c6
 		, m_debugPort( "DebugImage", *this )
 		
     {
